--- conflicted
+++ resolved
@@ -10,11 +10,7 @@
 
 setup(
     name='hvac',
-<<<<<<< HEAD
-    version='0.8.0',
-=======
     version='0.7.2',
->>>>>>> 150ad204
     description='HashiCorp Vault API client',
     long_description=load_long_description(),
     long_description_content_type="text/markdown",
