#!/usr/bin/env python
import logging
import re
import time

from tests.utils import get_config_file_path, create_client, is_enterprise
from tests.utils.server_manager import ServerManager
import distutils.spawn
from hvac import Client


class HvacIntegrationTestCase:
    """Base class intended to be used by all hvac integration test cases."""

    manager: ServerManager = None
    client: Client = None
    enable_vault_ha: bool = False
    use_env: bool = False
    server_retry_count: int = 2  # num retries not total tries
    server_retry_delay_seconds: float = 0.1

    @classmethod
    def setUpClass(cls):
        """Use the ServerManager class to launch a vault server process."""
        config_paths = [get_config_file_path("vault-tls.hcl")]
        if distutils.spawn.find_executable("consul") is None and cls.enable_vault_ha:
            logging.warning(
                "Unable to run Vault in HA mode, consul binary not found in path."
            )
            cls.enable_vault_ha = False
        if is_enterprise():
            # TODO: figure out why this bit isn't working
            logging.warning(
                "Unable to run Vault in HA mode, enterprise Vault version not currently supported."
            )
            cls.enable_vault_ha = False
        if cls.enable_vault_ha:
            config_paths = [
                get_config_file_path("vault-ha-node1.hcl"),
                get_config_file_path("vault-ha-node2.hcl"),
            ]
        cls.manager = ServerManager(
            config_paths=config_paths,
            use_consul=cls.enable_vault_ha,
        )
<<<<<<< HEAD
        try:
            cls.manager.start()
            cls.manager.initialize()
            cls.manager.unseal()
            cls.manager.configure()
        except Exception as e:
            cls.manager.stop()
            raise
=======
        while True:
            try:
                cls.manager.start()
                cls.manager.initialize()
                cls.manager.unseal()
            except Exception as e:
                cls.manager.stop()
                logging.debug(
                    f"Failure in ServerManager (retries remaining: {cls.server_retry_count})\n{str(e)}"
                )
                if cls.server_retry_count > 0:
                    cls.server_retry_count -= 1
                    time.sleep(cls.server_retry_delay_seconds)
                else:
                    raise
            else:
                break
>>>>>>> 2a68a567

    @classmethod
    def tearDownClass(cls):
        """Stop the vault server process at the conclusion of a test class."""
        if cls.manager:
            cls.manager.stop()

    def setUp(self):
        """Set the client attribute to an authenticated hvac Client instance."""
        self.client = self.manager.client

    def tearDown(self):
        """Ensure the hvac Client instance's root token is reset after any auth method tests that may have modified it.

        This allows subclass's to include additional tearDown logic to reset the state of the vault server when needed.
        """
        self.client.token = self.manager.root_token

    @staticmethod
    def convert_python_ttl_value_to_expected_vault_response(ttl_value):
        """Convert any acceptable Vault TTL *input* to the expected value that Vault would return.

        Vault accepts TTL values in the form r'^(?P<duration>[0-9]+)(?P<unit>[smh])?$ (number of seconds/minutes/hours).
            However it returns those values as integers corresponding to seconds when retrieving configuration.
            This method converts the "go duration format" arguments Vault accepts into the number (integer) of seconds
            corresponding to what Vault returns.

        :param ttl_value: A TTL string accepted by vault; number of seconds/minutes/hours
        :type ttl_value: string
        :return: The provided TTL value in the form returned by the Vault API.
        :rtype: int
        """
        expected_ttl = 0
        if not isinstance(ttl_value, int) and ttl_value != "":
            regexp_matches = re.findall(
                r"(?P<duration>[0-9]+)(?P<unit>[smh])", ttl_value
            )
            if regexp_matches:
                for regexp_match in regexp_matches:
                    duration, unit = regexp_match
                    if unit == "m":
                        # convert minutes to seconds
                        expected_ttl += int(duration) * 60
                    elif unit == "h":
                        # convert hours to seconds
                        expected_ttl += int(duration) * 60 * 60
                    else:
                        expected_ttl += int(duration)

        elif ttl_value == "":
            expected_ttl = 0
        return expected_ttl

    def prep_policy(self, name):
        """Add a common policy used by a subset of integration test cases."""
        text = """
        path "sys" {
            policy = "deny"
        }
            path "secret" {
        policy = "write"
        }
        """
        obj = {"path": {"sys": {"policy": "deny"}, "secret": {"policy": "write"}}}
        self.client.sys.create_or_update_policy(name, text)
        return text, obj

    def get_vault_addr_by_standby_status(self, standby_status=True):
        """Get an address for a Vault HA node currently in standby.

        :param standby_status: Value of the 'standby' key from the health status response to match.
        :type standby_status: bool
        :return: Standby Vault address.
        :rtype: str
        """
        vault_addresses = self.manager.get_active_vault_addresses()
        for vault_address in vault_addresses:
            health_status = create_client(url=vault_address).sys.read_health_status(
                method="GET"
            )
            if not isinstance(health_status, dict):
                health_status = health_status.json()
            if health_status["standby"] == standby_status:
                return vault_address

    def add_admin_approle_role(
        self, role_id, role_name="test-admin-role", path="approle"
    ):
        test_admin_policy = {
            "path": {
                "*": {
                    "capabilities": [
                        "sudo",
                        "create",
                        "read",
                        "update",
                        "delete",
                        "list",
                    ],
                },
            },
        }
        test_admin_policy_name = "test-admin-approle-policy"
        self.client.sys.create_or_update_policy(
            name=test_admin_policy_name,
            policy=test_admin_policy,
        )
        self.client.auth.approle.create_or_update_approle(
            role_name=role_name,
            mount_point=path,
            token_policies=[test_admin_policy_name],
        )
        self.client.auth.approle.update_role_id(
            role_name=role_name,
            role_id=role_id,
            mount_point=path,
        )
        secret_id_resp = self.client.auth.approle.generate_secret_id(
            role_name=role_name,
            mount_point=self.TEST_APPROLE_PATH,
        )
        return secret_id_resp["data"]["secret_id"]

    def login_using_admin_approle_role(
        self, role_id, role_name="test-admin-role", path="approle"
    ):
        secret_id = self.add_admin_approle_role(
            role_id=role_id, role_name=role_name, path=path
        )

        self.client.auth.approle.login(
            role_id=role_id,
            secret_id=secret_id,
            mount_point=path,
        )<|MERGE_RESOLUTION|>--- conflicted
+++ resolved
@@ -43,21 +43,13 @@
             config_paths=config_paths,
             use_consul=cls.enable_vault_ha,
         )
-<<<<<<< HEAD
-        try:
-            cls.manager.start()
-            cls.manager.initialize()
-            cls.manager.unseal()
-            cls.manager.configure()
-        except Exception as e:
-            cls.manager.stop()
-            raise
-=======
+
         while True:
             try:
                 cls.manager.start()
                 cls.manager.initialize()
                 cls.manager.unseal()
+              cls.manager.configure()
             except Exception as e:
                 cls.manager.stop()
                 logging.debug(
@@ -70,7 +62,7 @@
                     raise
             else:
                 break
->>>>>>> 2a68a567
+
 
     @classmethod
     def tearDownClass(cls):
