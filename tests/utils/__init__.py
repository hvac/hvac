--- conflicted
+++ resolved
@@ -33,16 +33,11 @@
 def get_vault_version_string():
     if "cache" in get_vault_version_string.__dict__:
         return get_vault_version_string.cache
-<<<<<<< HEAD
-
-=======
-    if not which("vault"):
-        raise SkipTest("Vault executable not found")
->>>>>>> 2a68a567
+    
     command = ["vault", "-version"]
     container = vault_running_inside_docker()
     if not container:
-        if not find_executable("vault"):
+        if not which("vault"):
             raise SkipTest("Vault executable not found")
     else:
         command = ["docker", "exec", container] + command
