"""Collection of methods used by various hvac test cases."""
import base64
import logging
import operator
import os
import re
import socket
import subprocess
import sys
from distutils.version import StrictVersion

from hvac import Client

logger = logging.getLogger(__name__)

VERSION_REGEX = re.compile(r'Vault v([0-9.]+)')
LATEST_VAULT_VERSION = '0.11.4'


def get_installed_vault_version():
    command = ['vault', '-version']
    process = subprocess.Popen(**get_popen_kwargs(args=command, stdout=subprocess.PIPE))
    output, _ = process.communicate()
    version = output.strip().split()[1].lstrip('v')
    # replace any '-beta1' type substrings with a StrictVersion parsable version. E.g., 1.0.0-beta1 => 1.0.0b1
    version = version.replace('-', '').replace('beta', 'b')
    return version


def skip_if_vault_version(supported_version, comparison=operator.lt):
    current_version = os.getenv('HVAC_VAULT_VERSION')
    if current_version is None or current_version.lower() == 'head':
        current_version = get_installed_vault_version()

    return comparison(StrictVersion(current_version), StrictVersion(supported_version))


def skip_if_vault_version_lt(supported_version):
    return skip_if_vault_version(supported_version, comparison=operator.lt)


def skip_if_vault_version_ge(supported_version):
    return skip_if_vault_version(supported_version, comparison=operator.ge)


<<<<<<< HEAD
def get_generate_root_otp():
    """Get a appropriate OTP for the current Vault version under test.

    :return: OTP to use in generate root operations
    :rtype: str
    """
    if skip_if_vault_version_ge('1.0.0'):
        test_otp = 'ygs0vL8GIxu0AjRVEmJ5jLCVq8'
    else:
        test_otp = 'RSMGkAqBH5WnVLrDTbZ+UQ=='
    return test_otp
=======
def skip_if_vault_version_eq(supported_version):
    return skip_if_vault_version(supported_version, comparison=operator.eq)
>>>>>>> 517901a1


def create_client(**kwargs):
    """Small helper to instantiate a :py:class:`hvac.v1.Client` class with the appropriate parameters for the test env.

    :param kwargs: Dictionary of additional keyword arguments to pass through to the Client instance being created.
    :type kwargs: dict
    :return: Instantiated :py:class:`hvac.v1.Client` class.
    :rtype: hvac.v1.Client
    """
    client_cert_path = get_config_file_path('client-cert.pem')
    client_key_path = get_config_file_path('client-key.pem')
    server_cert_path = get_config_file_path('server-cert.pem')

    return Client(
        url='https://localhost:8200',
        cert=(client_cert_path, client_key_path),
        verify=server_cert_path,
        **kwargs
    )


def get_free_port():
    """Small helper method used to discover an open port to use by mock API HTTP servers.

    :return: An available port number.
    :rtype: int
    """
    s = socket.socket(socket.AF_INET, type=socket.SOCK_STREAM)
    s.bind(('localhost', 0))
    address, port = s.getsockname()
    s.close()
    return port


def load_config_file(filename):
    """Load test config file data for use by various test cases.

    :param filename: Name of the test data file.
    :type filename: str | unicode
    :return: Test data contents
    :rtype: str | unicode
    """
    test_data_path = get_config_file_path(filename)
    with open(test_data_path, 'r') as f:
        test_data = f.read()
    return test_data


def get_config_file_path(filename):
    """Get the path to a config file under the "tests/config_files" directory.

     I.e., the directory containing self-signed certificates, configuration files, etc. that are used for various tests.

    :param filename: Name of the test data file.
    :type filename: str | unicode
    :return: The absolute path to the test data directory.
    :rtype: str | unicode
    """
    # Use __file__ to derive a path relative to this module's location which points to the tests data directory.
    relative_path = os.path.join(os.path.dirname(os.path.realpath(__file__)), '..', 'config_files')
    return os.path.join(os.path.abspath(relative_path), filename)


def decode_generated_root_token(encoded_token, otp):
    """Decode a newly generated root token via Vault CLI.

    :param encoded_token: The token to decode.
    :type encoded_token: str | unicode
    :param otp: OTP code to use when decoding the token.
    :type otp: str | unicode
    :return: The decoded root token.
    :rtype: str | unicode
    """
    command = ['vault']
    if skip_if_vault_version_ge('0.9.6'):
        # before Vault ~0.9.6, the generate-root command was the first positional argument
        # afterwards, it was moved under the "operator" category
        command.append('operator')

    command.extend(
        [
            'generate-root',
            '-address', 'https://127.0.0.1:8200',
            '-tls-skip-verify',
            '-decode', encoded_token,
            '-otp', otp,
        ]
    )
    process = subprocess.Popen(**get_popen_kwargs(
        args=command,
        stdout=subprocess.PIPE,
        stderr=subprocess.PIPE
    ))

    stdout, stderr = process.communicate()
    logging.debug('decode_generated_root_token stdout: "%s"' % str(stdout))
    if stderr != '':
        logging.error('decode_generated_root_token stderr: %s' % stderr)

    new_token = stdout.replace('Root token:', '')
    new_token = new_token.strip()
    return new_token


def get_popen_kwargs(**popen_kwargs):
    """Helper method to add `encoding='utf-8'` to subprocess.Popen when we're in Python 3.x.

    :param popen_kwargs: List of keyword arguments to conditionally mutate
    :type popen_kwargs: **kwargs
    :return: Conditionally updated list of keyword arguments
    :rtype: dict
    """
    if sys.version_info[0] >= 3:
        popen_kwargs['encoding'] = 'utf-8'
    return popen_kwargs


def base64ify(bytes_or_str):
    """Helper method to perform base64 encoding across Python 2.7 and Python 3.X

    :param bytes_or_str:
    :type bytes_or_str:
    :return:
    :rtype:
    """
    if sys.version_info[0] >= 3 and isinstance(bytes_or_str, str):
        input_bytes = bytes_or_str.encode('utf8')
    else:
        input_bytes = bytes_or_str

    output_bytes = base64.urlsafe_b64encode(input_bytes)
    if sys.version_info[0] >= 3:
        return output_bytes.decode('ascii')
    else:
        return output_bytes<|MERGE_RESOLUTION|>--- conflicted
+++ resolved
@@ -43,7 +43,10 @@
     return skip_if_vault_version(supported_version, comparison=operator.ge)
 
 
-<<<<<<< HEAD
+def skip_if_vault_version_eq(supported_version):
+    return skip_if_vault_version(supported_version, comparison=operator.eq)
+
+
 def get_generate_root_otp():
     """Get a appropriate OTP for the current Vault version under test.
 
@@ -55,10 +58,6 @@
     else:
         test_otp = 'RSMGkAqBH5WnVLrDTbZ+UQ=='
     return test_otp
-=======
-def skip_if_vault_version_eq(supported_version):
-    return skip_if_vault_version(supported_version, comparison=operator.eq)
->>>>>>> 517901a1
 
 
 def create_client(**kwargs):
