--- conflicted
+++ resolved
@@ -9,18 +9,15 @@
 
 import distutils.spawn
 from unittest import SkipTest
-<<<<<<< HEAD
-from tests.utils import get_config_file_path, load_config_file, create_client, vault_running_inside_docker
-=======
 from tests.utils import (
     get_config_file_path,
     load_config_file,
     create_client,
     PortGetter,
+    vault_running_inside_docker,
 )
 
 from hvac.v1 import Client
->>>>>>> 2a68a567
 
 logger = logging.getLogger(__name__)
 
@@ -137,7 +134,10 @@
             }
         self.start_vault(consul_config=consul_config)
 
-<<<<<<< HEAD
+    def start_vault(
+        self, *, consul_config: dict = None, attempt=1, max_attempts=3, delay_s=1
+    ):
+        """Launch the vault server process and wait until its online and ready."""
         pre_cmd = []
         container = vault_running_inside_docker()
         if not container:
@@ -146,31 +146,6 @@
         else:
             pre_cmd = ["docker", "exec", container]
 
-        # If a vault server is already running then we won't be able to start another one.
-        # If we can't start our vault server then we don't know what we're testing against.
-        try:
-            self.client.sys.is_initialized()
-        except Exception as e:
-            pass
-        else:
-            if container:
-                return
-            raise Exception("Vault server already running")
-            
-        if container:
-            return # We are already configured
-
-        cluster_ready = False
-        for config_path in self.config_paths:
-            command = pre_cmd + ["vault", "server", "-config=" + config_path]
-=======
-    def start_vault(
-        self, *, consul_config: dict = None, attempt=1, max_attempts=3, delay_s=1
-    ):
-        """Launch the vault server process and wait until its online and ready."""
-        if distutils.spawn.find_executable("vault") is None:
-            raise SkipTest("Vault executable not found")
-
         with PortGetter() as g:
             self.active_config_paths = [
                 self.patch_config_port(
@@ -191,8 +166,7 @@
             if self.client is None:
                 self.client = this_client
 
-            command = ["vault", "server", "-config=" + config_path]
->>>>>>> 2a68a567
+            command = pre_cmd + ["vault", "server", "-config=" + config_path]
             logger.debug(f"Starting vault server with command: {command}")
             process = subprocess.Popen(
                 command, stdout=subprocess.PIPE, stderr=subprocess.PIPE
@@ -212,10 +186,6 @@
                     break
                 except Exception as ex:
                     if process.poll() is not None:
-<<<<<<< HEAD
-                        raise Exception("Vault server terminated before becoming ready")
-
-=======
                         stdout, stderr = process.stdout, process.stderr
                         if attempt < max_attempts:
                             logger.debug(
@@ -231,7 +201,7 @@
                             raise Exception(
                                 "Vault server terminated before becoming ready"
                             )
->>>>>>> 2a68a567
+
                     logger.debug("Waiting for Vault to start")
                     time.sleep(0.5)
                     attempts_left -= 1
@@ -334,16 +304,10 @@
 
     def stop(self):
         """Stop the vault server process being managed by this class."""
-<<<<<<< HEAD
         container = vault_running_inside_docker()
         if container:
             return
 
-        for process_num, process in enumerate(self._processes):
-            logger.debug(f"Terminating vault server with PID {process.pid}")
-            if process.poll() is None:
-                process.kill()
-=======
         self.client = None
         for process_num, pinfo in reversed(list(enumerate(self._processes))):
             logger.debug(
@@ -352,7 +316,6 @@
             if pinfo.process.poll() is None:
                 pinfo.process.kill()
 
->>>>>>> 2a68a567
             if os.getenv("HVAC_OUTPUT_VAULT_STDERR", False):
                 try:
                     stdout_lines, stderr_lines = pinfo.process.communicate()
@@ -377,42 +340,10 @@
 
     def initialize(self):
         """Perform initialization of the vault server process and record the provided unseal keys and root token."""
-<<<<<<< HEAD
-        container = vault_running_inside_docker()
-        """
-        if container:
-            #time.sleep(5)
-            # We can't init externally, need to run it inside the container directly
-            command = ['docker', 'exec', container, 'vault', 'operator', 'init']
-            process = subprocess.Popen(command, stdout=subprocess.PIPE)
-            output, _ = process.communicate()
-            output = output.decode().splitlines()
-            keys = []
-            token = None
-            for line in output:
-                if 'Unseal Key' in line:
-                    keys.append(line.split(':')[1].strip())
-                if 'Initial Root Token' in line:
-                    token = line.split(':')[1].strip()
-
-            self.keys = keys
-            self.root_token = token
-        else:
-            # Container has hardcoded token
-            assert not self.client.sys.is_initialized()
-
-            result = self.client.sys.initialize()
-
-            self.root_token = result["root_token"]
-            self.keys = result["keys"]
-        """
-        assert not self.client.sys.is_initialized()
-=======
         if self.client.sys.is_initialized():
             raise RuntimeError(
                 f"Vault is already initialized: {self.get_active_vault_addresses()}"
             )
->>>>>>> 2a68a567
 
         result = self.client.sys.initialize(secret_shares=5, secret_threshold=3)
 
@@ -445,43 +376,23 @@
 
     def get_active_vault_addresses(self):
         vault_addresses = []
-<<<<<<< HEAD
-        for config_path in self.config_paths:
-            config_hcl = load_config_file(config_path)
-            config = hcl.loads(config_hcl)
-            try:
-                vault_address = "https://{addr}".format(
-                    addr=config["listener"]["tcp"]["address"]
-                )
-                # Force use of localhost if we're serving locally
-                vault_address = vault_address.replace('0.0.0.0', '127.0.0.1')
-            except KeyError as error:
-                logger.debug(
-                    "Unable to find explict Vault address in config file {path}: {err}".format(
-                        path=config_path,
-                        err=error,
-                    )
-                )
-                vault_address = "https://127.0.0.1:8200"
-                logger.debug(f"Using default address: {vault_address}")
-            vault_addresses.append(vault_address)
-=======
         config_paths = (
             self.active_config_paths
             if self.active_config_paths is not None
             else self.config_paths
         )
         for config_path in config_paths:
-            vault_addresses.append(self.get_config_vault_address(config_path))
->>>>>>> 2a68a567
+            vault_addr = self.get_config_vault_address(config_path)
+            vault_addr = vault_addr.replace('0.0.0.0', '127.0.0.1')
+            vault_addresses.append(vault_addr)
         return vault_addresses
 
     def unseal(self):
         """Unseal the vault server process."""
         vault_addresses = self.get_active_vault_addresses()
         for vault_address in vault_addresses:
-<<<<<<< HEAD
-            create_client(url=vault_address).sys.submit_unseal_keys(self.keys)
+            client = create_client(url=vault_address)
+            client.sys.submit_unseal_keys(self.keys)
 
     def configure(self):
         """Configure any pre-requisites for tests."""
@@ -489,8 +400,4 @@
             terraform_dir = get_config_file_path("vault-ldap")
             # Now we need to run terraform to setup
             subprocess.check_call(f"terraform -chdir='{terraform_dir}' init", shell=True)
-            subprocess.check_call(f"terraform -chdir='{terraform_dir}' apply -var='token={self.root_token}' -auto-approve", shell=True)
-=======
-            client = create_client(url=vault_address)
-            client.sys.submit_unseal_keys(self.keys)
->>>>>>> 2a68a567
+            subprocess.check_call(f"terraform -chdir='{terraform_dir}' apply -var='token={self.root_token}' -auto-approve", shell=True)