#!/usr/bin/env python
# -*- coding: utf-8 -*-
"""LDAP methods module."""
from hvac import exceptions, utils
from hvac.api.vault_api_base import VaultApiBase

DEFAULT_MOUNT_POINT = 'ldap'


class Ldap(VaultApiBase):
    """LDAP Auth Method (API).

    Reference: https://www.vaultproject.io/api/auth/ldap/index.html
    """

    def configure(self, user_dn=None, group_dn=None, url=None, case_sensitive_names=None, starttls=None,
                  tls_min_version=None, tls_max_version=None, insecure_tls=None, certificate=None, bind_dn=None,
                  bind_pass=None, user_attr=None, discover_dn=None, deny_null_bind=True, upn_domain=None,
                  group_filter=None, group_attr=None, mount_point=DEFAULT_MOUNT_POINT):
        """
        Configure the LDAP auth method.

        Supported methods:
            POST: /auth/{mount_point}/config. Produces: 204 (empty body)

        :param user_dn: Base DN under which to perform user search. Example: ou=Users,dc=example,dc=com
        :type user_dn: str | unicode
        :param group_dn: LDAP search base to use for group membership search. This can be the root containing either
            groups or users. Example: ou=Groups,dc=example,dc=com
        :type group_dn: str | unicode
        :param url: The LDAP server to connect to. Examples: ldap://ldap.myorg.com, ldaps://ldap.myorg.com:636.
            Multiple URLs can be specified with commas, e.g. ldap://ldap.myorg.com,ldap://ldap2.myorg.com; these will be
            tried in-order.
        :type url: str | unicode
        :param case_sensitive_names: If set, user and group names assigned to policies within the backend will be case
            sensitive. Otherwise, names will be normalized to lower case. Case will still be preserved when sending the
            username to the LDAP server at login time; this is only for matching local user/group definitions.
        :type case_sensitive_names: bool
        :param starttls: If true, issues a StartTLS command after establishing an unencrypted connection.
        :type starttls: bool
        :param tls_min_version: Minimum TLS version to use. Accepted values are tls10, tls11 or tls12.
        :type tls_min_version: str | unicode
        :param tls_max_version: Maximum TLS version to use. Accepted values are tls10, tls11 or tls12.
        :type tls_max_version: str | unicode
        :param insecure_tls: If true, skips LDAP server SSL certificate verification - insecure, use with caution!
        :type insecure_tls: bool
        :param certificate: CA certificate to use when verifying LDAP server certificate, must be x509 PEM encoded.
        :type certificate: str | unicode
        :param bind_dn: Distinguished name of object to bind when performing user search. Example:
            cn=vault,ou=Users,dc=example,dc=com
        :type bind_dn: str | unicode
        :param bind_pass:  Password to use along with binddn when performing user search.
        :type bind_pass: str | unicode
        :param user_attr: Attribute on user attribute object matching the username passed when authenticating. Examples:
            sAMAccountName, cn, uid
        :type user_attr: str | unicode
        :param discover_dn: Use anonymous bind to discover the bind DN of a user.
        :type discover_dn: bool
        :param deny_null_bind: This option prevents users from bypassing authentication when providing an empty password.
        :type deny_null_bind: bool
        :param upn_domain: The userPrincipalDomain used to construct the UPN string for the authenticating user. The
            constructed UPN will appear as [username]@UPNDomain. Example: example.com, which will cause vault to bind as
            username@example.com.
        :type upn_domain: str | unicode
        :param group_filter: Go template used when constructing the group membership query. The template can access the
            following context variables: [UserDN, Username]. The default is
            `(|(memberUid={{.Username}})(member={{.UserDN}})(uniqueMember={{.UserDN}}))`, which is compatible with several
            common directory schemas. To support nested group resolution for Active Directory, instead use the following
            query: (&(objectClass=group)(member:1.2.840.113556.1.4.1941:={{.UserDN}})).
        :type group_filter: str | unicode
        :param group_attr: LDAP attribute to follow on objects returned by groupfilter in order to enumerate user group
            membership. Examples: for groupfilter queries returning group objects, use: cn. For queries returning user
            objects, use: memberOf. The default is cn.
        :type group_attr: str | unicode
        :param mount_point: The "path" the method/backend was mounted on.
        :type mount_point: str | unicode
        :return: The response of the configure request.
        :rtype: requests.Response
        """
        params = utils.remove_nones({
            'url': url,
            'userdn': user_dn,
            'groupdn': group_dn,
            'case_sensitive_names': case_sensitive_names,
            'starttls': starttls,
            'tls_min_version': tls_min_version,
            'tls_max_version': tls_max_version,
            'insecure_tls': insecure_tls,
            'certificate': certificate,
            'userattr': user_attr,
            'discoverdn': discover_dn,
            'deny_null_bind': deny_null_bind,
            'groupfilter': group_filter,
            'groupattr': group_attr,
<<<<<<< HEAD
            'upndomain': upn_domain,
            'binddn': bind_dn,
            'bindpass': bind_pass,
            'certificate': certificate,
        })
        api_path = '/v1/auth/{mount_point}/config'.format(mount_point=mount_point)
=======
        }
        # Fill out params dictionary with any optional parameters provided
        if upn_domain is not None:
            params['upndomain'] = upn_domain
        if bind_dn is not None:
            params['binddn'] = bind_dn
        if bind_pass is not None:
            params['bindpass'] = bind_pass
        if certificate is not None:
            params['certificate'] = certificate

        api_path = utils.format_url('/v1/auth/{mount_point}/config', mount_point=mount_point)
>>>>>>> 4b8a872f
        return self._adapter.post(
            url=api_path,
            json=params,
        )

    def read_configuration(self, mount_point=DEFAULT_MOUNT_POINT):
        """
        Retrieve the LDAP configuration for the auth method.

        Supported methods:
            GET: /auth/{mount_point}/config. Produces: 200 application/json

        :param mount_point: The "path" the method/backend was mounted on.
        :type mount_point: str | unicode
        :return: The JSON response of the read_configuration request.
        :rtype: dict
        """
        api_path = utils.format_url('/v1/auth/{mount_point}/config', mount_point=mount_point)
        response = self._adapter.get(
            url=api_path,
        )
        return response.json()

    def create_or_update_group(self, name, policies=None, mount_point=DEFAULT_MOUNT_POINT):
        """
        Create or update LDAP group policies.

        Supported methods:
            POST: /auth/{mount_point}/groups/{name}. Produces: 204 (empty body)


        :param name: The name of the LDAP group
        :type name: str | unicode
        :param policies: List of policies associated with the group. This parameter is transformed to a comma-delimited
            string before being passed to Vault.
        :type policies: list
        :param mount_point: The "path" the method/backend was mounted on.
        :type mount_point: str | unicode
        :return: The response of the create_or_update_group request.
        :rtype: requests.Response
        """
        if policies is not None and not isinstance(policies, list):
            error_msg = '"policies" argument must be an instance of list or None, "{policies_type}" provided.'.format(
                policies_type=type(policies),
            )
            raise exceptions.ParamValidationError(error_msg)

<<<<<<< HEAD
        params = {}
        if policies is not None:
            params['policies'] = ','.join(policies)
        api_path = '/v1/auth/{mount_point}/groups/{name}'.format(
=======
        params = {
            'policies': ','.join(policies),
        }
        api_path = utils.format_url(
            '/v1/auth/{mount_point}/groups/{name}',
>>>>>>> 4b8a872f
            mount_point=mount_point,
            name=name,
        )
        return self._adapter.post(
            url=api_path,
            json=params,
        )

    def list_groups(self, mount_point=DEFAULT_MOUNT_POINT):
        """
        List existing LDAP existing groups that have been created in this auth method.

        Supported methods:
            LIST: /auth/{mount_point}/groups. Produces: 200 application/json


        :param mount_point: The "path" the method/backend was mounted on.
        :type mount_point: str | unicode
        :return: The JSON response of the list_groups request.
        :rtype: dict
        """
        api_path = utils.format_url('/v1/auth/{mount_point}/groups', mount_point=mount_point)
        response = self._adapter.list(
            url=api_path,
        )
        return response.json()

    def read_group(self, name, mount_point=DEFAULT_MOUNT_POINT):
        """
        Read policies associated with a LDAP group.

        Supported methods:
            GET: /auth/{mount_point}/groups/{name}. Produces: 200 application/json


        :param name: The name of the LDAP group
        :type name: str | unicode
        :param mount_point: The "path" the method/backend was mounted on.
        :type mount_point: str | unicode
        :return: The JSON response of the read_group request.
        :rtype: dict
        """
        params = {
            'name': name,
        }
        api_path = utils.format_url(
            '/v1/auth/{mount_point}/groups/{name}',
            mount_point=mount_point,
            name=name,
        )
        response = self._adapter.get(
            url=api_path,
            json=params,
        )
        return response.json()

    def delete_group(self, name, mount_point=DEFAULT_MOUNT_POINT):
        """
        Delete a LDAP group and policy association.

        Supported methods:
            DELETE: /auth/{mount_point}/groups/{name}. Produces: 204 (empty body)


        :param name: The name of the LDAP group
        :type name: str | unicode
        :param mount_point: The "path" the method/backend was mounted on.
        :type mount_point: str | unicode
        :return: The response of the delete_group request.
        :rtype: requests.Response
        """
        api_path = utils.format_url(
            '/v1/auth/{mount_point}/groups/{name}',
            mount_point=mount_point,
            name=name,
        )
        return self._adapter.delete(
            url=api_path,
        )

    def create_or_update_user(self, username, policies=None, groups=None, mount_point=DEFAULT_MOUNT_POINT):
        """
        Create or update LDAP users policies and group associations.

        Supported methods:
            POST: /auth/{mount_point}/users/{username}. Produces: 204 (empty body)


        :param username: The username of the LDAP user
        :type username: str | unicode
        :param policies: List of policies associated with the user. This parameter is transformed to a comma-delimited
            string before being passed to Vault.
        :type policies: str | unicode
        :param groups: List of groups associated with the user. This parameter is transformed to a comma-delimited
            string before being passed to Vault.
        :type groups: str | unicode
        :param mount_point: The "path" the method/backend was mounted on.
        :type mount_point: str | unicode
        :return: The response of the create_or_update_user request.
        :rtype: requests.Response
        """
        list_required_params = {
            'policies': policies,
            'groups': groups,
        }
        for param_name, param_arg in list_required_params.items():
            if param_arg is not None and not isinstance(param_arg, list):
                error_msg = '"{param_name}" argument must be an instance of list or None, "{param_type}" provided.'.format(
                    param_name=param_name,
                    param_type=type(param_arg),
                )
                raise exceptions.ParamValidationError(error_msg)

<<<<<<< HEAD
        params = {}
        if policies is not None:
            params['policies'] = ','.join(policies)
        if groups is not None:
            params['groups'] = ','.join(groups)
        api_path = '/v1/auth/{mount_point}/users/{username}'.format(
=======
        params = {
            'policies': ','.join(policies),
            'groups': ','.join(groups),
        }
        api_path = utils.format_url(
            '/v1/auth/{mount_point}/users/{username}',
>>>>>>> 4b8a872f
            mount_point=mount_point,
            username=username,
        )
        return self._adapter.post(
            url=api_path,
            json=params,
        )

    def list_users(self, mount_point=DEFAULT_MOUNT_POINT):
        """
        List existing users in the method.

        Supported methods:
            LIST: /auth/{mount_point}/users. Produces: 200 application/json


        :param mount_point: The "path" the method/backend was mounted on.
        :type mount_point: str | unicode
        :return: The JSON response of the list_users request.
        :rtype: dict
        """
        api_path = utils.format_url('/v1/auth/{mount_point}/users', mount_point=mount_point)
        response = self._adapter.list(
            url=api_path,
        )
        return response.json()

    def read_user(self, username, mount_point=DEFAULT_MOUNT_POINT):
        """
        Read policies associated with a LDAP user.

        Supported methods:
            GET: /auth/{mount_point}/users/{username}. Produces: 200 application/json


        :param username: The username of the LDAP user
        :type username: str | unicode
        :param mount_point: The "path" the method/backend was mounted on.
        :type mount_point: str | unicode
        :return: The JSON response of the read_user request.
        :rtype: dict
        """
        api_path = utils.format_url(
            '/v1/auth/{mount_point}/users/{username}',
            mount_point=mount_point,
            username=username,
        )
        response = self._adapter.get(
            url=api_path,
        )
        return response.json()

    def delete_user(self, username, mount_point=DEFAULT_MOUNT_POINT):
        """
        Delete a LDAP user and policy association.

        Supported methods:
            DELETE: /auth/{mount_point}/users/{username}. Produces: 204 (empty body)


        :param username: The username of the LDAP user
        :type username: str | unicode
        :param mount_point: The "path" the method/backend was mounted on.
        :type mount_point: str | unicode
        :return: The response of the delete_user request.
        :rtype: requests.Response
        """
        api_path = utils.format_url(
            '/v1/auth/{mount_point}/users/{username}',
            mount_point=mount_point,
            username=username,
        )
        return self._adapter.delete(
            url=api_path,
        )

    def login(self, username, password, use_token=True, mount_point=DEFAULT_MOUNT_POINT):
        """
        Log in with LDAP credentials.

        Supported methods:
            POST: /auth/{mount_point}/login/{username}. Produces: 200 application/json


        :param username: The username of the LDAP user
        :type username: str | unicode
        :param password: The password for the LDAP user
        :type password: str | unicode
        :param use_token: if True, uses the token in the response received from the auth request to set the "token"
            attribute on the the :py:meth:`hvac.adapters.Adapter` instance under the _adapater Client attribute.
        :type use_token: bool
        :param mount_point: The "path" the method/backend was mounted on.
        :type mount_point: str | unicode
        :return: The response of the login_with_user request.
        :rtype: requests.Response
        """
        params = {
            'password': password,
        }
        api_path = utils.format_url(
            '/v1/auth/{mount_point}/login/{username}',
            mount_point=mount_point,
            username=username,
        )
        return self._adapter.login(
            url=api_path,
            use_token=use_token,
            json=params,
        )<|MERGE_RESOLUTION|>--- conflicted
+++ resolved
@@ -92,27 +92,13 @@
             'deny_null_bind': deny_null_bind,
             'groupfilter': group_filter,
             'groupattr': group_attr,
-<<<<<<< HEAD
             'upndomain': upn_domain,
             'binddn': bind_dn,
             'bindpass': bind_pass,
             'certificate': certificate,
         })
-        api_path = '/v1/auth/{mount_point}/config'.format(mount_point=mount_point)
-=======
-        }
-        # Fill out params dictionary with any optional parameters provided
-        if upn_domain is not None:
-            params['upndomain'] = upn_domain
-        if bind_dn is not None:
-            params['binddn'] = bind_dn
-        if bind_pass is not None:
-            params['bindpass'] = bind_pass
-        if certificate is not None:
-            params['certificate'] = certificate
 
         api_path = utils.format_url('/v1/auth/{mount_point}/config', mount_point=mount_point)
->>>>>>> 4b8a872f
         return self._adapter.post(
             url=api_path,
             json=params,
@@ -160,18 +146,11 @@
             )
             raise exceptions.ParamValidationError(error_msg)
 
-<<<<<<< HEAD
         params = {}
         if policies is not None:
             params['policies'] = ','.join(policies)
-        api_path = '/v1/auth/{mount_point}/groups/{name}'.format(
-=======
-        params = {
-            'policies': ','.join(policies),
-        }
         api_path = utils.format_url(
             '/v1/auth/{mount_point}/groups/{name}',
->>>>>>> 4b8a872f
             mount_point=mount_point,
             name=name,
         )
@@ -285,21 +264,13 @@
                 )
                 raise exceptions.ParamValidationError(error_msg)
 
-<<<<<<< HEAD
         params = {}
         if policies is not None:
             params['policies'] = ','.join(policies)
         if groups is not None:
             params['groups'] = ','.join(groups)
-        api_path = '/v1/auth/{mount_point}/users/{username}'.format(
-=======
-        params = {
-            'policies': ','.join(policies),
-            'groups': ','.join(groups),
-        }
         api_path = utils.format_url(
             '/v1/auth/{mount_point}/users/{username}',
->>>>>>> 4b8a872f
             mount_point=mount_point,
             username=username,
         )
