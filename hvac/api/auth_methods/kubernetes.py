--- conflicted
+++ resolved
@@ -54,7 +54,6 @@
         params = {
             'kubernetes_host': kubernetes_host,
         }
-<<<<<<< HEAD
         params.update(
             utils.remove_nones({
                 'kubernetes_ca_cert': kubernetes_ca_cert,
@@ -62,11 +61,8 @@
                 'pem_keys': pem_keys,
             })
         )
-        api_path = '/v1/auth/{mount_point}/config'.format(
-=======
         api_path = utils.format_url(
             '/v1/auth/{mount_point}/config',
->>>>>>> 4b8a872f
             mount_point=mount_point
         )
         return self._adapter.post(
