--- conflicted
+++ resolved
@@ -53,7 +53,6 @@
             'tenant_id': tenant_id,
             'resource': resource,
         }
-<<<<<<< HEAD
         params.update(
             utils.remove_nones({
                 'environment': environment,
@@ -61,14 +60,7 @@
                 'client_secret': client_secret,
             })
         )
-        api_path = '/v1/auth/{mount_point}/config'.format(mount_point=mount_point)
-=======
-        if client_id is not None:
-            params['client_id'] = client_id
-        if client_secret is not None:
-            params['client_secret'] = client_secret
         api_path = utils.format_url('/v1/auth/{mount_point}/config', mount_point=mount_point)
->>>>>>> 4b8a872f
         return self._adapter.post(
             url=api_path,
             json=params,
@@ -284,7 +276,6 @@
             'role': role,
             'jwt': jwt,
         }
-<<<<<<< HEAD
         params.update(
             utils.remove_nones({
                 'subscription_id': subscription_id,
@@ -293,18 +284,7 @@
                 'vmss_name': vmss_name,
             })
         )
-        api_path = '/v1/auth/{mount_point}/login'.format(mount_point=mount_point)
-=======
-        if subscription_id is not None:
-            params['subscription_id'] = subscription_id
-        if resource_group_name is not None:
-            params['resource_group_name'] = resource_group_name
-        if vm_name is not None:
-            params['vm_name'] = vm_name
-        if vmss_name is not None:
-            params['vmss_name'] = vmss_name
         api_path = utils.format_url('/v1/auth/{mount_point}/login', mount_point=mount_point)
->>>>>>> 4b8a872f
         response = self._adapter.login(
             url=api_path,
             use_token=use_token,
