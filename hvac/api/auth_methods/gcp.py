#!/usr/bin/env python
# -*- coding: utf-8 -*-
"""GCP methods module."""
import logging

from hvac import exceptions, utils
from hvac.api.vault_api_base import VaultApiBase
from hvac.constants.gcp import ALLOWED_ROLE_TYPES, GCP_CERTS_ENDPOINT
from hvac.utils import validate_list_of_strings_param, list_to_comma_delimited

DEFAULT_MOUNT_POINT = 'gcp'

logger = logging.getLogger(__name__)


class Gcp(VaultApiBase):
    """Google Cloud Auth Method (API).

    Reference: https://www.vaultproject.io/api/auth/{mount_point}/index.html
    """

    def configure(self, credentials=None, google_certs_endpoint=GCP_CERTS_ENDPOINT, mount_point=DEFAULT_MOUNT_POINT):
        """Configure the credentials required for the GCP auth method to perform API calls to Google Cloud.

        These credentials will be used to query the status of IAM entities and get service account or other Google
        public certificates to confirm signed JWTs passed in during login.

        Supported methods:
            POST: /auth/{mount_point}/config. Produces: 204 (empty body)


        :param credentials: A JSON string containing the contents of a GCP credentials file. The credentials file must
            have the following permissions: `iam.serviceAccounts.get`, `iam.serviceAccountKeys.get`.
            If this value is empty, Vault will try to use Application Default Credentials from the machine on which the
            Vault server is running. The project must have the iam.googleapis.com API enabled.
        :type credentials: str | unicode
        :param google_certs_endpoint: The Google OAuth2 endpoint from which to obtain public certificates. This is used
            for testing and should generally not be set by end users.
        :type google_certs_endpoint: str | unicode
        :param mount_point: The "path" the method/backend was mounted on.
        :type mount_point: str | unicode
        :return: The response of the request.
        :rtype: requests.Response
        """
        params = utils.remove_nones({
            'credentials': credentials,
            'google_certs_endpoint': google_certs_endpoint,
<<<<<<< HEAD
        })
        api_path = '/v1/auth/{mount_point}/config'.format(mount_point=mount_point)
=======
        }
        api_path = utils.format_url('/v1/auth/{mount_point}/config', mount_point=mount_point)
>>>>>>> 4b8a872f
        return self._adapter.post(
            url=api_path,
            json=params,
        )

    def read_config(self, mount_point=DEFAULT_MOUNT_POINT):
        """Read the configuration, if any, including credentials.

        Supported methods:
            GET: /auth/{mount_point}/config. Produces: 200 application/json

        :param mount_point: The "path" the method/backend was mounted on.
        :type mount_point: str | unicode
        :return: The data key from the JSON response of the request.
        :rtype: dict
        """
        api_path = utils.format_url('/v1/auth/{mount_point}/config', mount_point=mount_point)
        response = self._adapter.get(
            url=api_path,
        )
        return response.json().get('data')

    def delete_config(self, mount_point=DEFAULT_MOUNT_POINT):
        """Delete all GCP configuration data. This operation is idempotent.

        Supported methods:
            DELETE: /auth/{mount_point}/config. Produces: 204 (empty body)


        :param mount_point: The "path" the method/backend was mounted on.
        :type mount_point: str | unicode
        :return: The response of the request.
        :rtype: requests.Response
        """
        api_path = utils.format_url('/v1/auth/{mount_point}/config', mount_point=mount_point)
        return self._adapter.delete(
            url=api_path,
        )

    def create_role(self, name, role_type, project_id, ttl=None, max_ttl=None, period=None, policies=None,
                    bound_service_accounts=None, max_jwt_exp=None, allow_gce_inference=None, bound_zones=None,
                    bound_regions=None, bound_instance_groups=None, bound_labels=None, mount_point=DEFAULT_MOUNT_POINT):
        """Register a role in the GCP auth method.

        Role types have specific entities that can perform login operations against this endpoint. Constraints specific
            to the role type must be set on the role. These are applied to the authenticated entities attempting to
            login.

        Supported methods:
            POST: /auth/{mount_point}/role/{name}. Produces: 204 (empty body)


        :param name: The name of the role.
        :type name: str | unicode
        :param role_type: The type of this role. Certain fields correspond to specific roles and will be rejected
            otherwise.
        :type role_type: str | unicode
        :param project_id: The GCP project ID. Only entities belonging to this project can authenticate with this role.
        :type project_id: str | unicode
        :param ttl: The TTL period of tokens issued using this role. This can be specified as an integer number of
            seconds or as a duration value like "5m".
        :type ttl: str | unicode
        :param max_ttl: The maximum allowed lifetime of tokens issued in seconds using this role. This can be specified
            as an integer number of seconds or as a duration value like "5m".
        :type max_ttl: str | unicode
        :param period: If set, indicates that the token generated using this role should never expire. The token should
            be renewed within the duration specified by this value. At each renewal, the token's TTL will be set to the
            value of this parameter. This can be specified as an integer number of seconds or as a duration value like
            "5m".
        :type period: str | unicode
        :param policies: The list of policies to be set on tokens issued using this role.
        :type policies: list
        :param bound_service_accounts: <required for iam> A list of service account emails or IDs that login is
            restricted  to. If set to `*`, all service accounts are allowed (role will still be bound by project). Will be
            inferred from service account used to issue metadata token for GCE instances.
        :type bound_service_accounts: list
        :param max_jwt_exp: <iam only> The number of seconds past the time of authentication that the login param JWT
            must expire within. For example, if a user attempts to login with a token that expires within an hour and
            this is set to 15 minutes, Vault will return an error prompting the user to create a new signed JWT with a
            shorter exp. The GCE metadata tokens currently do not allow the exp claim to be customized.
        :type max_jwt_exp: str | unicode
        :param allow_gce_inference: <iam only> A flag to determine if this role should allow GCE instances to
            authenticate by inferring service accounts from the GCE identity metadata token.
        :type allow_gce_inference: bool
        :param bound_zones: <gce only> The list of zones that a GCE instance must belong to in order to be
            authenticated. If bound_instance_groups is provided, it is assumed to be a zonal group and the group must
            belong to this zone.
        :type bound_zones: list
        :param bound_regions: <gce only> The list of regions that a GCE instance must belong to in order to be
            authenticated. If bound_instance_groups is provided, it is assumed to be a regional group and the group
            must belong to this region. If bound_zones are provided, this attribute is ignored.
        :type bound_regions: list
        :param bound_instance_groups: <gce only> The instance groups that an authorized instance must belong to in
            order to be authenticated. If specified, either bound_zones or bound_regions must be set too.
        :type bound_instance_groups: list
        :param bound_labels: <gce only> A list of GCP labels formatted as "key:value" strings that must be set on
            authorized GCE instances. Because GCP labels are not currently ACL'd, we recommend that this be used in
            conjunction with other restrictions.
        :type bound_labels: list
        :param mount_point: The "path" the method/backend was mounted on.
        :type mount_point: str | unicode
        :return: The data key from the JSON response of the request.
        :rtype: requests.Response
        """
        type_specific_params = {
            'iam': {
                'max_jwt_exp': None,
                'allow_gce_inference': None,
            },
            'gce': {
                'bound_zones': None,
                'bound_regions': None,
                'bound_instance_groups': None,
                'bound_labels': None,
            },
        }

        list_of_strings_params = {
            'policies': policies,
            'bound_service_accounts': bound_service_accounts,
            'bound_zones': bound_zones,
            'bound_regions': bound_regions,
            'bound_instance_groups': bound_instance_groups,
            'bound_labels': bound_labels,

        }
        for param_name, param_argument in list_of_strings_params.items():
            validate_list_of_strings_param(
                param_name=param_name,
                param_argument=param_argument,
            )

        if role_type not in ALLOWED_ROLE_TYPES:
            error_msg = 'unsupported role_type argument provided "{arg}", supported types: "{role_types}"'
            raise exceptions.ParamValidationError(error_msg.format(
                arg=type,
                role_types=','.join(ALLOWED_ROLE_TYPES),
            ))

        params = {
            'type': role_type,
            'project_id': project_id,
            'policies': list_to_comma_delimited(policies),
        }
        params.update(
            utils.remove_nones({
                'ttl': ttl,
                'max_ttl': max_ttl,
                'period': period,
            })
        )
        if bound_service_accounts is not None:
            params['bound_service_accounts'] = list_to_comma_delimited(bound_service_accounts)
        if role_type == 'iam':
            params.update(
                utils.remove_nones({
                    'max_jwt_exp': max_jwt_exp,
                    'allow_gce_inference': allow_gce_inference,
                })
            )
            for param, default_arg in type_specific_params['gce'].items():
                if locals().get(param) != default_arg:
                    warning_msg = 'Argument for parameter "{param}" ignored for role type iam'.format(
                        param=param
                    )
                    logger.warning(warning_msg)
        elif role_type == 'gce':
            if bound_zones is not None:
                params['bound_zones'] = list_to_comma_delimited(bound_zones)
            if bound_regions is not None:
                params['bound_regions'] = list_to_comma_delimited(bound_regions)
            if bound_instance_groups is not None:
                params['bound_instance_groups'] = list_to_comma_delimited(bound_instance_groups)
            if bound_labels is not None:
                params['bound_labels'] = list_to_comma_delimited(bound_labels)
            for param, default_arg in type_specific_params['iam'].items():
                if locals().get(param) != default_arg:
                    warning_msg = 'Argument for parameter "{param}" ignored for role type gce'.format(
                        param=param
                    )
                    logger.warning(warning_msg)

        api_path = utils.format_url(
            '/v1/auth/{mount_point}/role/{name}',
            mount_point=mount_point,
            name=name,
        )
        return self._adapter.post(
            url=api_path,
            json=params,
        )

    def edit_service_accounts_on_iam_role(self, name, add=None, remove=None, mount_point=DEFAULT_MOUNT_POINT):
        """Edit service accounts for an existing IAM role in the GCP auth method.

        This allows you to add or remove service accounts from the list of service accounts on the role.

        Supported methods:
            POST: /auth/{mount_point}/role/{name}/service-accounts. Produces: 204 (empty body)


        :param name: The name of an existing iam type role. This will return an error if role is not an iam type role.
        :type name: str | unicode
        :param add: The list of service accounts to add to the role's service accounts.
        :type add: list
        :param remove: The list of service accounts to remove from the role's service accounts.
        :type remove: list
        :param mount_point: The "path" the method/backend was mounted on.
        :type mount_point: str | unicode
        :return: The response of the request.
        :rtype: requests.Response
        """
        params = utils.remove_nones({
            'add': add,
            'remove': remove,
<<<<<<< HEAD
        })
        api_path = '/v1/auth/{mount_point}/role/{name}/service-accounts'.format(
=======
        }
        api_path = utils.format_url(
            '/v1/auth/{mount_point}/role/{name}/service-accounts',
>>>>>>> 4b8a872f
            mount_point=mount_point,
            name=name,
        )
        return self._adapter.post(
            url=api_path,
            json=params,
        )

    def edit_labels_on_gce_role(self, name, add=None, remove=None, mount_point=DEFAULT_MOUNT_POINT):
        """Edit labels for an existing GCE role in the backend.

        This allows you to add or remove labels (keys, values, or both) from the list of keys on the role.

        Supported methods:
            POST: /auth/{mount_point}/role/{name}/labels. Produces: 204 (empty body)


        :param name: The name of an existing gce role. This will return an error if role is not a gce type role.
        :type name: str | unicode
        :param add: The list of key:value labels to add to the GCE role's bound labels.
        :type add: list
        :param remove: The list of label keys to remove from the role's bound labels. If any of the specified keys do
            not exist, no error is returned (idempotent).
        :type remove: list
        :param mount_point: The "path" the method/backend was mounted on.
        :type mount_point: str | unicode
        :return: The response of the edit_labels_on_gce_role request.
        :rtype: requests.Response
        """
        params = utils.remove_nones({
            'add': add,
            'remove': remove,
<<<<<<< HEAD
        })
        api_path = '/v1/auth/{mount_point}/role/{name}/labels'.format(
=======
        }
        api_path = utils.format_url(
            '/v1/auth/{mount_point}/role/{name}/labels',
>>>>>>> 4b8a872f
            mount_point=mount_point,
            name=name,
        )
        return self._adapter.post(
            url=api_path,
            json=params,
        )

    def read_role(self, name, mount_point=DEFAULT_MOUNT_POINT):
        """Read the previously registered role configuration.

        Supported methods:
            GET: /auth/{mount_point}/role/{name}. Produces: 200 application/json


        :param name: The name of the role to read.
        :type name: str | unicode
        :param mount_point: The "path" the method/backend was mounted on.
        :type mount_point: str | unicode
        :return: The data key from the JSON response of the read_role request.
        :rtype: JSON
        """
        params = {
            'name': name,
        }
        api_path = utils.format_url(
            '/v1/auth/{mount_point}/role/{name}',
            mount_point=mount_point,
            name=name,
        )
        response = self._adapter.get(
            url=api_path,
            json=params,
        )
        return response.json().get('data')

    def list_roles(self, mount_point=DEFAULT_MOUNT_POINT):
        """List all the roles that are registered with the plugin.

        Supported methods:
            LIST: /auth/{mount_point}/roles. Produces: 200 application/json


        :param mount_point: The "path" the method/backend was mounted on.
        :type mount_point: str | unicode
        :return: The data key from the JSON response of the request.
        :rtype: dict
        """
        api_path = utils.format_url('/v1/auth/{mount_point}/roles', mount_point=mount_point)
        response = self._adapter.list(
            url=api_path,
        )
        return response.json().get('data')

    def delete_role(self, role, mount_point=DEFAULT_MOUNT_POINT):
        """Delete the previously registered role.

        Supported methods:
            DELETE: /auth/{mount_point}/role/{role}. Produces: 204 (empty body)


        :param role: The name of the role to delete.
        :type role: str | unicode
        :param mount_point: The "path" the method/backend was mounted on.
        :type mount_point: str | unicode
        :return: The response of the request.
        :rtype: requests.Response
        """
        params = {
            'role': role,
        }
        api_path = utils.format_url(
            '/v1/auth/{mount_point}/role/{role}',
            mount_point=mount_point,
            role=role,
        )
        return self._adapter.delete(
            url=api_path,
            json=params,
        )

    def login(self, role, jwt, use_token=True, mount_point=DEFAULT_MOUNT_POINT):
        """Login to retrieve a Vault token via the GCP auth method.

        This endpoint takes a signed JSON Web Token (JWT) and a role name for some entity. It verifies the JWT
            signature with Google Cloud to authenticate that entity and then authorizes the entity for the given role.

        Supported methods:
            POST: /auth/{mount_point}/login. Produces: 200 application/json


        :param role: The name of the role against which the login is being attempted.
        :type role: str | unicode
        :param jwt: A signed JSON web token
        :type jwt: str | unicode
        :param use_token: if True, uses the token in the response received from the auth request to set the "token"
            attribute on the the :py:meth:`hvac.adapters.Adapter` instance under the _adapater Client attribute.
        :type use_token: bool
        :param mount_point: The "path" the method/backend was mounted on.
        :type mount_point: str | unicode
        :return: The JSON response of the request.
        :rtype: dict
        """
        params = {
            'role': role,
            'jwt': jwt,
        }
        api_path = utils.format_url('/v1/auth/{mount_point}/login', mount_point=mount_point)
        response = self._adapter.login(
            url=api_path,
            use_token=use_token,
            json=params,
        )
        return response<|MERGE_RESOLUTION|>--- conflicted
+++ resolved
@@ -45,13 +45,8 @@
         params = utils.remove_nones({
             'credentials': credentials,
             'google_certs_endpoint': google_certs_endpoint,
-<<<<<<< HEAD
         })
-        api_path = '/v1/auth/{mount_point}/config'.format(mount_point=mount_point)
-=======
-        }
         api_path = utils.format_url('/v1/auth/{mount_point}/config', mount_point=mount_point)
->>>>>>> 4b8a872f
         return self._adapter.post(
             url=api_path,
             json=params,
@@ -267,14 +262,9 @@
         params = utils.remove_nones({
             'add': add,
             'remove': remove,
-<<<<<<< HEAD
         })
-        api_path = '/v1/auth/{mount_point}/role/{name}/service-accounts'.format(
-=======
-        }
         api_path = utils.format_url(
             '/v1/auth/{mount_point}/role/{name}/service-accounts',
->>>>>>> 4b8a872f
             mount_point=mount_point,
             name=name,
         )
@@ -307,14 +297,9 @@
         params = utils.remove_nones({
             'add': add,
             'remove': remove,
-<<<<<<< HEAD
         })
-        api_path = '/v1/auth/{mount_point}/role/{name}/labels'.format(
-=======
-        }
         api_path = utils.format_url(
             '/v1/auth/{mount_point}/role/{name}/labels',
->>>>>>> 4b8a872f
             mount_point=mount_point,
             name=name,
         )
