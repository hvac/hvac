--- conflicted
+++ resolved
@@ -1,11 +1,7 @@
 #!/usr/bin/env python
 # -*- coding: utf-8 -*-
 """Consul methods module."""
-<<<<<<< HEAD
 from hvac import exceptions, utils
-=======
-from hvac import utils
->>>>>>> 4b8a872f
 from hvac.api.vault_api_base import VaultApiBase
 
 DEFAULT_MOUNT_POINT = "consul"
