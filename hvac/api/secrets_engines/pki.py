--- conflicted
+++ resolved
@@ -109,15 +109,9 @@
         :rtype: requests.Response
         """
         params = {
-<<<<<<< HEAD
             'pem_bundle': pem_bundle,
         }
-        api_path = '/v1/{mount_point}/config/ca'.format(mount_point=mount_point)
-=======
-                'pem_bundle': pem_bundle,
-                }
         api_path = utils.format_url('/v1/{mount_point}/config/ca', mount_point=mount_point)
->>>>>>> 4b8a872f
         return self._adapter.post(
             url=api_path,
             json=params,
@@ -637,12 +631,8 @@
         if name:
             url_to_transform = url_to_transform + '/{name}'
 
-<<<<<<< HEAD
-        api_path = url_to_transform.format(
-=======
         api_path = utils.format_url(
             url_to_transform,
->>>>>>> 4b8a872f
             mount_point=mount_point,
             name=name,
         )
@@ -671,12 +661,8 @@
         :return: The JSON response of the request.
         :rtype: requests.Response
         """
-<<<<<<< HEAD
-        api_path = '/v1/{mount_point}/tidy'.format(
-=======
         api_path = utils.format_url(
             '/v1/{mount_point}/tidy',
->>>>>>> 4b8a872f
             mount_point=mount_point,
         )
 
