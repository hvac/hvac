--- conflicted
+++ resolved
@@ -58,7 +58,6 @@
             'secret_key': secret_key,
             'max_retries': max_retries,
         }
-<<<<<<< HEAD
         params.update(
             utils.remove_nones({
                 'region': region,
@@ -66,10 +65,7 @@
                 'sts_endpoint': sts_endpoint,
             })
         )
-        api_path = '/v1/{mount_point}/config/root'.format(mount_point=mount_point)
-=======
         api_path = utils.format_url('/v1/{mount_point}/config/root', mount_point=mount_point)
->>>>>>> 4b8a872f
         return self._adapter.post(
             url=api_path,
             json=params,
@@ -206,7 +202,6 @@
             params = {
                 'credential_type': credential_type,
             }
-<<<<<<< HEAD
             params.update(
                 utils.remove_nones({
                     'policy_document': policy_document,
@@ -216,11 +211,8 @@
                     'policy_arns': policy_arns,
                 })
             )
-        api_path = '/v1/{mount_point}/roles/{name}'.format(
-=======
         api_path = utils.format_url(
             '/v1/{mount_point}/roles/{name}',
->>>>>>> 4b8a872f
             mount_point=mount_point,
             name=name,
         )
@@ -337,18 +329,14 @@
         params = {
             'name': name,
         }
-<<<<<<< HEAD
         params.update(
             utils.remove_nones({
                 'role_arn': role_arn,
                 'ttl': ttl,
             })
         )
-        api_path = '/v1/{mount_point}/{endpoint}/{name}'.format(
-=======
         api_path = utils.format_url(
             '/v1/{mount_point}/{endpoint}/{name}',
->>>>>>> 4b8a872f
             mount_point=mount_point,
             endpoint=endpoint,
             name=name,
