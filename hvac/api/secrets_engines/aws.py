--- conflicted
+++ resolved
@@ -325,7 +325,7 @@
             endpoint=endpoint,
             name=name,
         )
-<<<<<<< HEAD
+
         if endpoint == 'sts':
             response = self._adapter.post(
                 url=api_path,
@@ -336,10 +336,4 @@
                 url=api_path,
                 json=params,
             )
-=======
-        response = self._adapter.get(
-            url=api_path,
-            params=params,
-        )
->>>>>>> 2ade6079
         return response.json()