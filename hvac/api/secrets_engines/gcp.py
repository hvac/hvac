--- conflicted
+++ resolved
@@ -41,13 +41,8 @@
             'credentials': credentials,
             'ttl': ttl,
             'max_ttl': max_ttl,
-<<<<<<< HEAD
         })
-        api_path = '/v1/{mount_point}/config'.format(mount_point=mount_point)
-=======
-        }
         api_path = utils.format_url('/v1/{mount_point}/config', mount_point=mount_point)
->>>>>>> 4b8a872f
         return self._adapter.post(
             url=api_path,
             json=params,
@@ -113,7 +108,6 @@
             'project': project,
             'bindings': bindings,
         }
-<<<<<<< HEAD
         params.update(
             utils.remove_nones({
                 'secret_type': secret_type,
@@ -121,11 +115,8 @@
             })
         )
 
-        api_path = '/v1/{mount_point}/roleset/{name}'.format(
-=======
         api_path = utils.format_url(
             '/v1/{mount_point}/roleset/{name}',
->>>>>>> 4b8a872f
             mount_point=mount_point,
             name=name,
         )
