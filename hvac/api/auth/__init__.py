"""Collection of classes for various Vault auth methods."""

<<<<<<< HEAD
from hvac.api.auth.gcp import Gcp
=======
from hvac.api.auth.azure import Azure
>>>>>>> e5079da4
from hvac.api.auth.github import Github
from hvac.api.auth.ldap import Ldap
from hvac.api.auth.mfa import Mfa

__all__ = (
<<<<<<< HEAD
    'Gcp',
=======
    'Azure',
>>>>>>> e5079da4
    'Github',
    'Ldap',
    'Mfa',
)<|MERGE_RESOLUTION|>--- conflicted
+++ resolved
@@ -1,21 +1,16 @@
 """Collection of classes for various Vault auth methods."""
 
-<<<<<<< HEAD
+
+from hvac.api.auth.azure import Azure
 from hvac.api.auth.gcp import Gcp
-=======
-from hvac.api.auth.azure import Azure
->>>>>>> e5079da4
 from hvac.api.auth.github import Github
 from hvac.api.auth.ldap import Ldap
 from hvac.api.auth.mfa import Mfa
 
 __all__ = (
-<<<<<<< HEAD
+    'Azure',
+    'Github',
     'Gcp',
-=======
-    'Azure',
->>>>>>> e5079da4
-    'Github',
     'Ldap',
     'Mfa',
 )