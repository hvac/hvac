"""Collection of Vault system backend API endpoint classes."""
import logging

from hvac.api.system_backend.audit import Audit
from hvac.api.system_backend.auth import Auth
from hvac.api.system_backend.capabilities import Capabilities
from hvac.api.system_backend.health import Health
from hvac.api.system_backend.init import Init
from hvac.api.system_backend.key import Key
from hvac.api.system_backend.leader import Leader
from hvac.api.system_backend.lease import Lease
from hvac.api.system_backend.mount import Mount
from hvac.api.system_backend.namespace import Namespace
from hvac.api.system_backend.policies import Policies
from hvac.api.system_backend.policy import Policy
from hvac.api.system_backend.quota import Quota
from hvac.api.system_backend.raft import Raft
from hvac.api.system_backend.seal import Seal
from hvac.api.system_backend.system_backend_mixin import SystemBackendMixin
from hvac.api.system_backend.wrapping import Wrapping
from hvac.api.vault_api_category import VaultApiCategory

__all__ = (
    "Audit",
    "Auth",
    "Capabilities",
    "Health",
    "Init",
    "Key",
    "Leader",
    "Lease",
    "Mount",
    "Namespace",
    "Policy",
<<<<<<< HEAD
    "Policies",
=======
    "Quota",
>>>>>>> 0867ae63
    "Raft",
    "Seal",
    "SystemBackend",
    "SystemBackendMixin",
    "Wrapping",
)


logger = logging.getLogger(__name__)


class SystemBackend(
    VaultApiCategory,
    Audit,
    Auth,
    Capabilities,
    Health,
    Init,
    Key,
    Leader,
    Lease,
    Mount,
    Namespace,
    Policy,
<<<<<<< HEAD
    Policies,
=======
    Quota,
>>>>>>> 0867ae63
    Raft,
    Seal,
    Wrapping,
):
    implemented_classes = [
        Audit,
        Auth,
        Capabilities,
        Health,
        Init,
        Key,
        Leader,
        Lease,
        Mount,
        Namespace,
        Policy,
<<<<<<< HEAD
        Policies,
=======
        Quota,
>>>>>>> 0867ae63
        Raft,
        Seal,
        Wrapping,
    ]
    unimplemented_classes = []<|MERGE_RESOLUTION|>--- conflicted
+++ resolved
@@ -31,12 +31,9 @@
     "Lease",
     "Mount",
     "Namespace",
+    "Policies",
     "Policy",
-<<<<<<< HEAD
-    "Policies",
-=======
     "Quota",
->>>>>>> 0867ae63
     "Raft",
     "Seal",
     "SystemBackend",
@@ -60,12 +57,9 @@
     Lease,
     Mount,
     Namespace,
+    Policies,
     Policy,
-<<<<<<< HEAD
-    Policies,
-=======
     Quota,
->>>>>>> 0867ae63
     Raft,
     Seal,
     Wrapping,
@@ -81,12 +75,9 @@
         Lease,
         Mount,
         Namespace,
+        Policies,
         Policy,
-<<<<<<< HEAD
-        Policies,
-=======
         Quota,
->>>>>>> 0867ae63
         Raft,
         Seal,
         Wrapping,
