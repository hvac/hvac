--- conflicted
+++ resolved
@@ -126,15 +126,6 @@
         return self._secrets
 
     @property
-<<<<<<< HEAD
-    def identity(self):
-        """Accessor for the Client instance's identity methods. Provided via the :py:class:`hvac.api.secrets_engines.Identity` class.
-
-        :return: This Client instance's associated Identity instance.
-        :rtype: hvac.api.secrets_engines.Identity
-        """
-        return self._identity
-=======
     def sys(self):
         """Accessor for the Client instance's system backend methods.
         Provided via the :py:class:`hvac.api.SystemBackend` class.
@@ -143,7 +134,6 @@
         :rtype: hvac.api.SystemBackend
         """
         return self._sys
->>>>>>> 578925ab
 
     def read(self, path, wrap_ttl=None):
         """GET /<path>
