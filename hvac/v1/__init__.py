--- conflicted
+++ resolved
@@ -63,15 +63,6 @@
             )
 
         # Instantiate API classes to be exposed as properties on this class starting with auth method classes.
-<<<<<<< HEAD
-        self._github = api.auth.Github(adapter=self._adapter)
-        self._ldap = api.auth.Ldap(adapter=self._adapter)
-        self._mfa = api.auth.Mfa(adapter=self._adapter)
-
-        # Secret engine attributes / properties.
-        self._kv = api.secrets_engines.Kv(adapter=self._adapter)
-        self._identity = api.secrets_engines.Identity(adapter=self._adapter)
-=======
         self._auth = api.AuthMethods(adapter=self._adapter)
         self._secrets = api.SecretsEngines(adapter=self._adapter)
 
@@ -81,7 +72,6 @@
             item=name,
             deprecated_properties=DEPRECATED_PROPERTIES
         )
->>>>>>> ae6f894f
 
     @property
     def adapter(self):
