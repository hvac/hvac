--- conflicted
+++ resolved
@@ -63,17 +63,6 @@
             )
 
         # Instantiate API classes to be exposed as properties on this class starting with auth method classes.
-<<<<<<< HEAD
-        self._gcp = api.Gcp(adapter=self._adapter)
-        self._github = api.auth.Github(adapter=self._adapter)
-        self._ldap = api.auth.Ldap(adapter=self._adapter)
-        self._mfa = api.auth.Mfa(adapter=self._adapter)
-        self._azure = api.Azure(adapter=self._adapter)
-
-        # Secret engine attributes / properties.
-        self._kv = api.secrets_engines.Kv(adapter=self._adapter)
-        self._transit = api.secrets_engines.Transit(adapter=self._adapter)
-=======
         self._auth = api.AuthMethods(adapter=self._adapter)
         self._secrets = api.SecretsEngines(adapter=self._adapter)
         self._sys = api.SystemBackend(adapter=self._adapter)
@@ -84,7 +73,6 @@
             item=name,
             deprecated_properties=DEPRECATED_PROPERTIES
         )
->>>>>>> e3e0009d
 
     @property
     def adapter(self):
@@ -180,24 +168,10 @@
         return self.sys.read_leader_status()
 
     @property
-<<<<<<< HEAD
-    def transit(self):
-        """Accessor for the Client instance's Transit methods. Provided via the :py:class:`hvac.api.secrets_engines.Transit` class.
-
-        :return: This Client instance's associated Transit instance.
-        :rtype: hvac.api.secrets_engines.Transit
-        """
-        return self._transit
-
-    @property
-    def azure(self):
-        """Accessor for the Client instance's Azure methods. Provided via the :py:class:`hvac.api.Azure` class.
-=======
     def seal_status(self):
         """Read the seal status of the Vault.
 
         This is an unauthenticated endpoint.
->>>>>>> e3e0009d
 
         Supported methods:
             GET: /sys/seal-status. Produces: 200 application/json
