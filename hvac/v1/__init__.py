--- conflicted
+++ resolved
@@ -1049,7 +1049,6 @@
 
         return self._post('/v1/auth/{0}/role/{1}'.format(mount_point, role_name), json=kwargs)
 
-<<<<<<< HEAD
     def delete_role(self, role_name):
         """
         DELETE /auth/approle/role/<role name>
@@ -1057,10 +1056,7 @@
 
         return self._delete('/v1/auth/approle/role/{0}'.format(role_name))
 
-    def list_roles(self):
-=======
     def list_roles(self, mount_point='approle'):
->>>>>>> fbc070f6
         """
         GET /auth/<mount_point>/role
         """
